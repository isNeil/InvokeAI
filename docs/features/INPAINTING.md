---
title: Inpainting
---

# :octicons-paintbrush-16: Inpainting

## **Creating Transparent Regions for Inpainting**

Inpainting is really cool. To do it, you start with an initial image and use a
photoeditor to make one or more regions transparent (i.e. they have a "hole" in
them). You then provide the path to this image at the dream> command line using
the `-I` switch. Stable Diffusion will only paint within the transparent region.

There's a catch. In the current implementation, you have to prepare the initial
image correctly so that the underlying colors are preserved under the
transparent area. Many imaging editing applications will by default erase the
color information under the transparent pixels and replace them with white or
black, which will lead to suboptimal inpainting. It often helps to apply
incomplete transparency, such as any value between 1 and 99%

You also must take care to export the PNG file in such a way that the color
information is preserved. There is often an option in the export dialog that
lets you specify this.

If your photoeditor is erasing the underlying color information, `dream.py` will
give you a big fat warning. If you can't find a way to coax your photoeditor to
retain color values under transparent areas, then you can combine the `-I` and
`-M` switches to provide both the original unedited image and the masked
(partially transparent) image:

```bash
invoke> "man with cat on shoulder" -I./images/man.png -M./images/man-transparent.png
```

## **Masking using Text**

You can also create a mask using a text prompt to select the part of the image
you want to alter, using the [clipseg](https://github.com/timojl/clipseg)
algorithm. This works on any image, not just ones generated by InvokeAI.

The `--text_mask` (short form `-tm`) option takes two arguments. The first
argument is a text description of the part of the image you wish to mask (paint
over). If the text description contains a space, you must surround it with
quotation marks. The optional second argument is the minimum threshold for the
mask classifier's confidence score, described in more detail below.

To see how this works in practice, here's an image of a still life painting that
I got off the web.

<figure markdown>
![still life scaled](../assets/still-life-scaled.jpg)
</figure>

You can selectively mask out the orange and replace it with a baseball in this
way:

<<<<<<< HEAD
<figure markdown>
`#!bash invoke> a baseball -I /path/to/still_life.png -tm orange`

=======
```bash
invoke> a baseball -I /path/to/still_life.png -tm orange
```

<figure markdown>
>>>>>>> cbc029c6
![](../assets/still-life-inpainted.png)
</figure>

The clipseg classifier produces a confidence score for each region it
identifies. Generally regions that score above 0.5 are reliable, but if you are
getting too much or too little masking you can adjust the threshold down (to get
more mask), or up (to get less). In this example, by passing `-tm` a higher
value, we are insisting on a tigher mask. However, if you make it too high, the
orange may not be picked up at all!

```bash
invoke> a baseball -I /path/to/breakfast.png -tm orange 0.6
```

The `!mask` command may be useful for debugging problems with the text2mask
feature. The syntax is `!mask /path/to/image.png -tm <text> <threshold>`

It will generate three files:

- The image with the selected area highlighted.
  - it will be named XXXXX.<imagename>.<prompt>.selected.png
- The image with the un-selected area highlighted.
  - it will be named XXXXX.<imagename>.<prompt>.deselected.png
- The image with the selected area converted into a black and white image
  according to the threshold level
  - it will be named XXXXX.<imagename>.<prompt>.masked.png

The `.masked.png` file can then be directly passed to the `invoke>` prompt in
the CLI via the `-M` argument. Do not attempt this with the `selected.png` or
`deselected.png` files, as they contain some transparency throughout the image
and will not produce the desired results.

Here is an example of how `!mask` works:

```bash
invoke> !mask ./test-pictures/curly.png -tm hair 0.5
>> generating masks from ./test-pictures/curly.png
>> Initializing clipseg model for text to mask inference
Outputs:
[941.1] outputs/img-samples/000019.curly.hair.deselected.png: !mask ./test-pictures/curly.png -tm hair 0.5
[941.2] outputs/img-samples/000019.curly.hair.selected.png: !mask ./test-pictures/curly.png -tm hair 0.5
[941.3] outputs/img-samples/000019.curly.hair.masked.png: !mask ./test-pictures/curly.png -tm hair 0.5
```

<figure markdown>
![curly](../assets/outpainting/curly.png)
<figcaption>Original image "curly.png"</figcaption>
</figure>

<figure markdown>
![curly hair selected](../assets/inpainting/000019.curly.hair.selected.png)
<figcaption>000019.curly.hair.selected.png</figcaption>
</figure>

<figure markdown>
![curly hair deselected](../assets/inpainting/000019.curly.hair.deselected.png)
<figcaption>000019.curly.hair.deselected.png</figcaption>
</figure>

<figure markdown>
![curly hair masked](../assets/inpainting/000019.curly.hair.masked.png)
<figcaption>000019.curly.hair.masked.png</figcaption>
</figure>

It looks like we selected the hair pretty well at the 0.5 threshold (which is
the default, so we didn't actually have to specify it), so let's have some fun:

```bash
invoke> medusa with cobras -I ./test-pictures/curly.png -M 000019.curly.hair.masked.png -C20
>> loaded input image of size 512x512 from ./test-pictures/curly.png
...
Outputs:
[946] outputs/img-samples/000024.801380492.png: "medusa with cobras" -s 50 -S 801380492 -W 512 -H 512 -C 20.0 -I ./test-pictures/curly.png -A k_lms -f 0.75
```

<figure markdown>
![](../assets/inpainting/000024.801380492.png)
</figure>

You can also skip the `!mask` creation step and just select the masked

region directly:

```bash
invoke> medusa with cobras -I ./test-pictures/curly.png -tm hair -C20
```

## Using the RunwayML inpainting model

The
[RunwayML Inpainting Model v1.5](https://huggingface.co/runwayml/stable-diffusion-inpainting)
is a specialized version of
[Stable Diffusion v1.5](https://huggingface.co/spaces/runwayml/stable-diffusion-v1-5)
that contains extra channels specifically designed to enhance inpainting and
outpainting. While it can do regular `txt2img` and `img2img`, it really shines
when filling in missing regions. It has an almost uncanny ability to blend the
new regions with existing ones in a semantically coherent way.

To install the inpainting model, follow the
[instructions](../installation/INSTALLING_MODELS.md) for installing a new model.
You may use either the CLI (`invoke.py` script) or directly edit the
`configs/models.yaml` configuration file to do this. The main thing to watch out
for is that the the model `config` option must be set up to use
`v1-inpainting-inference.yaml` rather than the `v1-inference.yaml` file that is
used by Stable Diffusion 1.4 and 1.5.

After installation, your `models.yaml` should contain an entry that looks like
this one:

inpainting-1.5: weights: models/ldm/stable-diffusion-v1/sd-v1-5-inpainting.ckpt
description: SD inpainting v1.5 config:
configs/stable-diffusion/v1-inpainting-inference.yaml vae:
models/ldm/stable-diffusion-v1/vae-ft-mse-840000-ema-pruned.ckpt width: 512
height: 512

As shown in the example, you may include a VAE fine-tuning weights file as well.
This is strongly recommended.

To use the custom inpainting model, launch `invoke.py` with the argument
`--model inpainting-1.5` or alternatively from within the script use the
`!switch inpainting-1.5` command to load and switch to the inpainting model.

You can now do inpainting and outpainting exactly as described above, but there
will (likely) be a noticeable improvement in coherence. Txt2img and Img2img will
work as well.

There are a few caveats to be aware of:

1. The inpainting model is larger than the standard model, and will use nearly 4
   GB of GPU VRAM. This makes it unlikely to run on a 4 GB graphics card.

2. When operating in Img2img mode, the inpainting model is much less steerable
   than the standard model. It is great for making small changes, such as
   changing the pattern of a fabric, or slightly changing a subject's expression
   or hair, but the model will resist making the dramatic alterations that the
   standard model lets you do.

3. While the `--hires` option works fine with the inpainting model, some special
   features, such as `--embiggen` are disabled.

4. Prompt weighting (`banana++ sushi`) and merging work well with the inpainting
   model, but prompt swapping
   (`a ("fluffy cat").swap("smiling dog") eating a hotdog`) will not have any
   effect due to the way the model is set up. You may use text masking (with
   `-tm thing-to-mask`) as an effective replacement.

5. The model tends to oversharpen image if you use high step or CFG values. If
   you need to do large steps, use the standard model.

6. The `--strength` (`-f`) option has no effect on the inpainting model due to
   its fundamental differences with the standard model. It will always take the
   full number of steps you specify.

## Troubleshooting

Here are some troubleshooting tips for inpainting and outpainting.

## Inpainting is not changing the masked region enough!

One of the things to understand about how inpainting works is that it is
equivalent to running img2img on just the masked (transparent) area. img2img
builds on top of the existing image data, and therefore will attempt to preserve
colors, shapes and textures to the best of its ability. Unfortunately this means
that if you want to make a dramatic change in the inpainted region, for example
replacing a red wall with a blue one, the algorithm will fight you.

You have a couple of options. The first is to increase the values of the
requested steps (`-sXXX`), strength (`-f0.XX`), and/or condition-free guidance
(`-CXX.X`). If this is not working for you, a more extreme step is to provide
the `--inpaint_replace 0.X` (`-r0.X`) option. This value ranges from 0.0 to 1.0.
The higher it is the less attention the algorithm will pay to the data
underneath the masked region. At high values this will enable you to replace
colored regions entirely, but beware that the masked region mayl not blend in
with the surrounding unmasked regions as well.

---

## Recipe for GIMP

[GIMP](https://www.gimp.org/) is a popular Linux photoediting tool.

1. Open image in GIMP.
2. Layer->Transparency->Add Alpha Channel
3. Use lasso tool to select region to mask
4. Choose Select -> Float to create a floating selection
5. Open the Layers toolbar (^L) and select "Floating Selection"
6. Set opacity to a value between 0% and 99%
7. Export as PNG
8. In the export dialogue, Make sure the "Save colour values from transparent
   pixels" checkbox is selected.

---

## Recipe for Adobe Photoshop

1. Open image in Photoshop

    <figure markdown>
    ![step1](../assets/step1.png)
    </figure>

2. Use any of the selection tools (Marquee, Lasso, or Wand) to select the area
   you desire to inpaint.

    <figure markdown>
    ![step2](../assets/step2.png)
    </figure>

3. Because we'll be applying a mask over the area we want to preserve, you
   should now select the inverse by using the ++shift+ctrl+i++ shortcut, or
   right clicking and using the "Select Inverse" option.

4. You'll now create a mask by selecting the image layer, and Masking the
   selection. Make sure that you don't delete any of the underlying image, or
   your inpainting results will be dramatically impacted.

    <figure markdown>
    ![step4](../assets/step4.png)
    </figure>

5. Make sure to hide any background layers that are present. You should see the
   mask applied to your image layer, and the image on your canvas should display
   the checkered background.

    <figure markdown>
    ![step5](../assets/step5.png)
    </figure>

6. Save the image as a transparent PNG by using `File`-->`Save a Copy` from the
   menu bar, or by using the keyboard shortcut ++alt+ctrl+s++

    <figure markdown>
    ![step6](../assets/step6.png)
    </figure>

7. After following the inpainting instructions above (either through the CLI or
   the Web UI), marvel at your newfound ability to selectively invoke. Lookin'
   good!

    <figure markdown>
   ![step7](../assets/step7.png)
    </figure>

8. In the export dialogue, Make sure the "Save colour values from transparent
   pixels" checkbox is selected.<|MERGE_RESOLUTION|>--- conflicted
+++ resolved
@@ -54,17 +54,11 @@
 You can selectively mask out the orange and replace it with a baseball in this
 way:
 
-<<<<<<< HEAD
-<figure markdown>
-`#!bash invoke> a baseball -I /path/to/still_life.png -tm orange`
-
-=======
 ```bash
 invoke> a baseball -I /path/to/still_life.png -tm orange
 ```
 
 <figure markdown>
->>>>>>> cbc029c6
 ![](../assets/still-life-inpainted.png)
 </figure>
 
