--- conflicted
+++ resolved
@@ -266,7 +266,6 @@
                                         batch_size=batch_size,
                                         steps=steps,cfg_scale=cfg_scale,ddim_eta=ddim_eta,
                                         skip_normalize=skip_normalize,
-                                        gfpgan_strength=gfpgan_strength,
                                         init_img=init_img,strength=strength)
             else:
                 images_iterator = self._txt2img(prompt,
@@ -274,7 +273,6 @@
                                         batch_size=batch_size,
                                         steps=steps,cfg_scale=cfg_scale,ddim_eta=ddim_eta,
                                         skip_normalize=skip_normalize,
-                                        gfpgan_strength=gfpgan_strength,
                                         width=width,height=height)
 
             with scope(self.device.type), self.model.ema_scope():
@@ -310,7 +308,6 @@
                  batch_size,
                  steps,cfg_scale,ddim_eta,
                  skip_normalize,
-                 gfpgan_strength,
                  width,height):
         """
         An infinite iterator of images from the prompt.
@@ -330,7 +327,7 @@
                                                 unconditional_guidance_scale=cfg_scale,
                                                 unconditional_conditioning=uc,
                                                 eta=ddim_eta)
-            yield self._samples_to_images(samples, gfpgan_strength=gfpgan_strength)
+            yield self._samples_to_images(samples)
 
     @torch.no_grad()
     def _img2img(self,
@@ -339,7 +336,6 @@
                  batch_size,
                  steps,cfg_scale,ddim_eta,
                  skip_normalize,
-                 gfpgan_strength,
                  init_img,strength):
         """
         An infinite iterator of images from the prompt and the initial image
@@ -370,7 +366,7 @@
             # decode it
             samples = sampler.decode(z_enc, c, t_enc, unconditional_guidance_scale=cfg_scale,
                                         unconditional_conditioning=uc,)
-            yield self._samples_to_images(samples, gfpgan_strength)
+            yield self._samples_to_images(samples)
 
     # TODO: does this actually need to run every loop? does anything in it vary by random seed?
     def _get_uc_and_c(self, prompt, batch_size, skip_normalize):
@@ -394,18 +390,13 @@
             c = self.model.get_learned_conditioning(batch_size * [prompt])
         return (uc, c)
 
-    def _samples_to_images(self, samples, gfpgan_strength=0):
+    def _samples_to_images(self, samples):
         x_samples = self.model.decode_first_stage(samples)
         x_samples = torch.clamp((x_samples + 1.0) / 2.0, min=0.0, max=1.0)
         images = list()
         for x_sample in x_samples:
             x_sample = 255. * rearrange(x_sample.cpu().numpy(), 'c h w -> h w c')
             image = Image.fromarray(x_sample.astype(np.uint8))
-            try:
-                if gfpgan_strength > 0:
-                    image = self._run_gfpgan(image, gfpgan_strength)
-            except Exception as e:
-                print(f"Error running GFPGAN - Your image was not enhanced.\n{e}")
             images.append(image)
         return images
 
@@ -538,12 +529,9 @@
         res = Image.fromarray(restored_img)
 
         if strength < 1.0:
-<<<<<<< HEAD
-=======
             # Resize the image to the new image if the sizes have changed
             if restored_img.size != image.size:
                 image = image.resize(res.size)
->>>>>>> 407d70a9
             res = Image.blend(image, res, strength)
 
         return res