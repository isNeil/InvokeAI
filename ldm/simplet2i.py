--- conflicted
+++ resolved
@@ -226,13 +226,10 @@
             upscale        =    None,
             sampler_name   =    None,
             log_tokenization=  False,
-<<<<<<< HEAD
+            with_variations =   None,
+            variation_amount =  0.0,
             threshold      =   0,
             perlin         =   0,
-=======
-            with_variations =   None,
-            variation_amount =  0.0,
->>>>>>> 423d2571
             **args,
     ):   # eat up additional cruft
         """
