name: Test invoke.py
on:
  push:
    branches:
      - 'main'
      - 'development'
  pull_request:
    branches:
      - 'main'
      - 'development'

jobs:
  matrix:
    strategy:
      fail-fast: false
      matrix:
        stable-diffusion-model:
          - 'https://huggingface.co/CompVis/stable-diffusion-v-1-4-original/resolve/main/sd-v1-4.ckpt'
          - 'https://huggingface.co/runwayml/stable-diffusion-v1-5/resolve/main/v1-5-pruned-emaonly.ckpt'
        os:
          - ubuntu-latest
          - macOS-12
        include:
          - os: ubuntu-latest
            environment-file: environment.yml
            default-shell: bash -l {0}
          - os: macOS-12
            environment-file: environment-mac.yml
            default-shell: bash -l {0}
          - stable-diffusion-model: https://huggingface.co/CompVis/stable-diffusion-v-1-4-original/resolve/main/sd-v1-4.ckpt
            stable-diffusion-model-dl-path: models/ldm/stable-diffusion-v1/model.ckpt
            stable-diffusion-model-switch: stable-diffusion-1.4
          - stable-diffusion-model: https://huggingface.co/runwayml/stable-diffusion-v1-5/resolve/main/v1-5-pruned-emaonly.ckpt
            stable-diffusion-model-dl-path: models/ldm/stable-diffusion-v1/v1-5-pruned-emaonly.ckpt
            stable-diffusion-model-switch: stable-diffusion-1.5
    name: ${{ matrix.os }} with ${{ matrix.stable-diffusion-model-switch }}
    runs-on: ${{ matrix.os }}
    env:
      CONDA_ENV_NAME: invokeai
    defaults:
      run:
        shell: ${{ matrix.default-shell }}
    steps:
      - name: Checkout sources
        id: checkout-sources
        uses: actions/checkout@v3

      - name: Use cached conda packages
        id: use-cached-conda-packages
        uses: actions/cache@v3
        with:
          path: ~/conda_pkgs_dir
          key: conda-pkgs-${{ runner.os }}-${{ runner.arch }}-${{ hashFiles(matrix.environment-file) }}

      - name: Activate Conda Env
        id: activate-conda-env
        uses: conda-incubator/setup-miniconda@v2
        with:
          activate-environment: ${{ env.CONDA_ENV_NAME }}
          environment-file: ${{ matrix.environment-file }}
          miniconda-version: latest

      - name: set test prompt to main branch validation
        if: ${{ github.ref == 'refs/heads/main' }}
        run: echo "TEST_PROMPTS=tests/preflight_prompts.txt" >> $GITHUB_ENV

      - name: set test prompt to development branch validation
        if: ${{ github.ref == 'refs/heads/development' }}
        run: echo "TEST_PROMPTS=tests/dev_prompts.txt" >> $GITHUB_ENV

      - name: set test prompt to Pull Request validation
        if: ${{ github.ref != 'refs/heads/main' && github.ref != 'refs/heads/development' }}
        run: echo "TEST_PROMPTS=tests/validate_pr_prompt.txt" >> $GITHUB_ENV

      - name: Download ${{ matrix.stable-diffusion-model-switch }}
        id: download-stable-diffusion-model
        run: |
          [[ -d models/ldm/stable-diffusion-v1 ]] \
            || mkdir -p models/ldm/stable-diffusion-v1
          curl \
            -H "Authorization: Bearer ${{ secrets.HUGGINGFACE_TOKEN }}" \
            -o ${{ matrix.stable-diffusion-model-dl-path }} \
            -L ${{ matrix.stable-diffusion-model }}

      - name: run preload_models.py
<<<<<<< HEAD
        id: run-preload-models
        run: python scripts/preload_models.py
=======
        run: |
          python scripts/preload_models.py \
            --no-interactive
>>>>>>> 5319796e

      - name: Run the tests
        id: run-tests
        run: |
          time python scripts/invoke.py \
            --model ${{ matrix.stable-diffusion-model-switch }} \
            --from_file ${{ env.TEST_PROMPTS }}

      - name: export conda env
        id: export-conda-env
        run: |
          mkdir -p outputs/img-samples
          conda env export --name ${{ env.CONDA_ENV_NAME }} > outputs/img-samples/environment-${{ runner.os }}-${{ runner.arch }}.yml

      - name: Archive results
        id: archive-results
        uses: actions/upload-artifact@v3
        with:
          name: results_${{ matrix.os }}_${{ matrix.stable-diffusion-model-switch }}
          path: outputs/img-samples<|MERGE_RESOLUTION|>--- conflicted
+++ resolved
@@ -83,14 +83,10 @@
             -L ${{ matrix.stable-diffusion-model }}
 
       - name: run preload_models.py
-<<<<<<< HEAD
         id: run-preload-models
-        run: python scripts/preload_models.py
-=======
         run: |
           python scripts/preload_models.py \
             --no-interactive
->>>>>>> 5319796e
 
       - name: Run the tests
         id: run-tests
