import { createSelector } from '@reduxjs/toolkit';
import { stateSelector } from 'app/store/store';
import { useAppDispatch, useAppSelector } from 'app/store/storeHooks';
import { defaultSelectorOptions } from 'app/store/util/defaultMemoizeOptions';
import IAISwitch from 'common/components/IAISwitch';
import { memo, useCallback } from 'react';
import { combinatorialToggled } from '../store/dynamicPromptsSlice';
import { useTranslation } from 'react-i18next';
import IAIInformationalPopover from 'common/components/IAIInformationalPopover';

const selector = createSelector(
  stateSelector,
  (state) => {
    const { combinatorial } = state.dynamicPrompts;

    return { combinatorial };
  },
  defaultSelectorOptions
);

const ParamDynamicPromptsCombinatorial = () => {
  const { combinatorial } = useAppSelector(selector);
  const dispatch = useAppDispatch();
  const { t } = useTranslation();

  const handleChange = useCallback(() => {
    dispatch(combinatorialToggled());
  }, [dispatch]);

  return (
<<<<<<< HEAD
    <IAIInformationalPopover details="dynamicPromptsCombinatorial">
      <IAISwitch
        isDisabled={isDisabled}
        label={t('prompt.combinatorial')}
        isChecked={combinatorial}
        onChange={handleChange}
      />
    </IAIInformationalPopover>
=======
    <IAISwitch
      label={t('dynamicPrompts.combinatorial')}
      isChecked={combinatorial}
      onChange={handleChange}
    />
>>>>>>> 1c38cce1
  );
};

export default memo(ParamDynamicPromptsCombinatorial);<|MERGE_RESOLUTION|>--- conflicted
+++ resolved
@@ -28,22 +28,13 @@
   }, [dispatch]);
 
   return (
-<<<<<<< HEAD
     <IAIInformationalPopover details="dynamicPromptsCombinatorial">
       <IAISwitch
-        isDisabled={isDisabled}
-        label={t('prompt.combinatorial')}
+        label={t('dynamicPrompts.combinatorial')}
         isChecked={combinatorial}
         onChange={handleChange}
       />
     </IAIInformationalPopover>
-=======
-    <IAISwitch
-      label={t('dynamicPrompts.combinatorial')}
-      isChecked={combinatorial}
-      onChange={handleChange}
-    />
->>>>>>> 1c38cce1
   );
 };
 
