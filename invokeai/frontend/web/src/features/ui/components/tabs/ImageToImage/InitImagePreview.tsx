--- conflicted
+++ resolved
@@ -1,14 +1,12 @@
 import { Flex, Image, Text, useToast } from '@chakra-ui/react';
 import { useAppDispatch, useAppSelector } from 'app/storeHooks';
 import ImageUploaderIconButton from 'common/components/ImageUploaderIconButton';
-<<<<<<< HEAD
 import { useGetUrl } from 'common/util/getUrl';
 import { initialImageSelector } from 'features/parameters/store/generationSelectors';
-=======
 import CurrentImageHidden from 'features/gallery/components/CurrentImageHidden';
->>>>>>> 63d10027
 import { clearInitialImage } from 'features/parameters/store/generationSlice';
 import { useTranslation } from 'react-i18next';
+import { RootState } from 'app/store';
 
 export default function InitImagePreview() {
   const initialImage = useAppSelector(initialImageSelector);
@@ -72,17 +70,11 @@
               position: 'absolute',
             }}
             src={
-<<<<<<< HEAD
-              typeof initialImage === 'string'
-                ? getUrl(initialImage)
-                : getUrl(initialImage.url)
-=======
               shouldHidePreview
                 ? undefined
                 : typeof initialImage === 'string'
-                ? initialImage
-                : initialImage.url
->>>>>>> 63d10027
+                ? getUrl(initialImage)
+                : getUrl(initialImage.url)
             }
             fallback={<CurrentImageHidden />}
             onError={alertMissingInitImage}
