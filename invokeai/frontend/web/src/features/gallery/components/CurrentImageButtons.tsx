import { createSelector } from '@reduxjs/toolkit';
import { isEqual } from 'lodash';

import { ButtonGroup, Flex, FlexProps, Link, useToast } from '@chakra-ui/react';
import { runESRGAN, runFacetool } from 'app/socketio/actions';
import { useAppDispatch, useAppSelector } from 'app/storeHooks';
import IAIButton from 'common/components/IAIButton';
import IAIIconButton from 'common/components/IAIIconButton';
import IAIPopover from 'common/components/IAIPopover';
import { setInitialCanvasImage } from 'features/canvas/store/canvasSlice';
import { GalleryState } from 'features/gallery/store/gallerySlice';
import { lightboxSelector } from 'features/lightbox/store/lightboxSelectors';
import { setIsLightboxOpen } from 'features/lightbox/store/lightboxSlice';
import FaceRestoreSettings from 'features/parameters/components/AdvancedParameters/FaceRestore/FaceRestoreSettings';
import UpscaleSettings from 'features/parameters/components/AdvancedParameters/Upscale/UpscaleSettings';
import {
  initialImageSelected,
  setAllParameters,
  // setInitialImage,
  setSeed,
} from 'features/parameters/store/generationSlice';
import { postprocessingSelector } from 'features/parameters/store/postprocessingSelectors';
import { systemSelector } from 'features/system/store/systemSelectors';
import { SystemState } from 'features/system/store/systemSlice';
import {
  activeTabNameSelector,
  uiSelector,
} from 'features/ui/store/uiSelectors';
import {
  setActiveTab,
  setShouldHidePreview,
  setShouldShowImageDetails,
} from 'features/ui/store/uiSlice';
import { useHotkeys } from 'react-hotkeys-hook';
import { useTranslation } from 'react-i18next';
import {
  FaAsterisk,
  FaCode,
  FaCopy,
  FaDownload,
  FaExpand,
  FaExpandArrowsAlt,
  FaEye,
  FaEyeSlash,
  FaGrinStars,
  FaQuoteRight,
  FaSeedling,
  FaShare,
  FaShareAlt,
  FaTrash,
} from 'react-icons/fa';
import {
  gallerySelector,
  selectedImageSelector,
} from '../store/gallerySelectors';
import DeleteImageModal from './DeleteImageModal';
import { useCallback } from 'react';
import useSetBothPrompts from 'features/parameters/hooks/usePrompt';
import { requestCanvasRescale } from 'features/canvas/store/thunks/requestCanvasScale';
import { useGetUrl } from 'common/util/getUrl';

const currentImageButtonsSelector = createSelector(
  [
    systemSelector,
    gallerySelector,
    postprocessingSelector,
    uiSelector,
    lightboxSelector,
    activeTabNameSelector,
    selectedImageSelector,
  ],
  (
    system: SystemState,
    gallery: GalleryState,
    postprocessing,
    ui,
    lightbox,
    activeTabName,
    selectedImage
  ) => {
    const { isProcessing, isConnected, isGFPGANAvailable, isESRGANAvailable } =
      system;

    const { upscalingLevel, facetoolStrength } = postprocessing;

    const { isLightboxOpen } = lightbox;

    const { shouldShowImageDetails, shouldHidePreview } = ui;

    const { intermediateImage, currentImage } = gallery;

    return {
      isProcessing,
      isConnected,
      isGFPGANAvailable,
      isESRGANAvailable,
      upscalingLevel,
      facetoolStrength,
      shouldDisableToolbarButtons: Boolean(intermediateImage) || !currentImage,
      currentImage,
      shouldShowImageDetails,
      activeTabName,
      isLightboxOpen,
<<<<<<< HEAD
      selectedImage,
=======
      shouldHidePreview,
>>>>>>> 63d10027
    };
  },
  {
    memoizeOptions: {
      resultEqualityCheck: isEqual,
    },
  }
);

type CurrentImageButtonsProps = FlexProps;

/**
 * Row of buttons for common actions:
 * Use as init image, use all params, use seed, upscale, fix faces, details, delete.
 */
const CurrentImageButtons = (props: CurrentImageButtonsProps) => {
  const dispatch = useAppDispatch();
  const {
    isProcessing,
    isConnected,
    isGFPGANAvailable,
    isESRGANAvailable,
    upscalingLevel,
    facetoolStrength,
    shouldDisableToolbarButtons,
    shouldShowImageDetails,
    // currentImage,
    isLightboxOpen,
    activeTabName,
<<<<<<< HEAD
    selectedImage,
=======
    shouldHidePreview,
>>>>>>> 63d10027
  } = useAppSelector(currentImageButtonsSelector);
  const { getUrl, shouldTransformUrls } = useGetUrl();

  const toast = useToast();
  const { t } = useTranslation();
  const setBothPrompts = useSetBothPrompts();

  const handleClickUseAsInitialImage = () => {
    if (!selectedImage) return;
    if (isLightboxOpen) dispatch(setIsLightboxOpen(false));
    dispatch(initialImageSelected(selectedImage.name));
    // dispatch(setInitialImage(currentImage));

    // dispatch(setActiveTab('img2img'));
  };

  const handleCopyImage = async () => {
    if (!selectedImage) return;

    const blob = await fetch(getUrl(selectedImage.url)).then((res) =>
      res.blob()
    );
    const data = [new ClipboardItem({ [blob.type]: blob })];

    await navigator.clipboard.write(data);

    toast({
      title: t('toast.imageCopied'),
      status: 'success',
      duration: 2500,
      isClosable: true,
    });
  };

  const handleCopyImageLink = () => {
    const url = selectedImage
      ? shouldTransformUrls
        ? getUrl(selectedImage.url)
        : window.location.toString() + selectedImage.url
      : '';

    navigator.clipboard.writeText(url).then(() => {
      toast({
        title: t('toast.imageLinkCopied'),
        status: 'success',
        duration: 2500,
        isClosable: true,
      });
    });
  };

  useHotkeys(
    'shift+i',
    () => {
      if (selectedImage) {
        handleClickUseAsInitialImage();
        toast({
          title: t('toast.sentToImageToImage'),
          status: 'success',
          duration: 2500,
          isClosable: true,
        });
      } else {
        toast({
          title: t('toast.imageNotLoaded'),
          description: t('toast.imageNotLoadedDesc'),
          status: 'error',
          duration: 2500,
          isClosable: true,
        });
      }
    },
    [selectedImage]
  );

  const handlePreviewVisibility = () => {
    dispatch(setShouldHidePreview(!shouldHidePreview));
  };

  const handleClickUseAllParameters = () => {
    if (!selectedImage) return;
    // selectedImage.metadata &&
    //   dispatch(setAllParameters(selectedImage.metadata));
    // if (selectedImage.metadata?.image.type === 'img2img') {
    //   dispatch(setActiveTab('img2img'));
    // } else if (selectedImage.metadata?.image.type === 'txt2img') {
    //   dispatch(setActiveTab('txt2img'));
    // }
  };

  useHotkeys(
    'a',
    () => {
      if (
        ['txt2img', 'img2img'].includes(
          selectedImage?.metadata?.sd_metadata?.type
        )
      ) {
        handleClickUseAllParameters();
        toast({
          title: t('toast.parametersSet'),
          status: 'success',
          duration: 2500,
          isClosable: true,
        });
      } else {
        toast({
          title: t('toast.parametersNotSet'),
          description: t('toast.parametersNotSetDesc'),
          status: 'error',
          duration: 2500,
          isClosable: true,
        });
      }
    },
    [selectedImage]
  );

  const handleClickUseSeed = () => {
    selectedImage?.metadata &&
      dispatch(setSeed(selectedImage.metadata.sd_metadata.seed));
  };

  useHotkeys(
    's',
    () => {
      if (selectedImage?.metadata?.sd_metadata?.seed) {
        handleClickUseSeed();
        toast({
          title: t('toast.seedSet'),
          status: 'success',
          duration: 2500,
          isClosable: true,
        });
      } else {
        toast({
          title: t('toast.seedNotSet'),
          description: t('toast.seedNotSetDesc'),
          status: 'error',
          duration: 2500,
          isClosable: true,
        });
      }
    },
    [selectedImage]
  );

  const handleClickUsePrompt = useCallback(() => {
    if (selectedImage?.metadata?.sd_metadata?.prompt) {
      setBothPrompts(selectedImage?.metadata?.sd_metadata?.prompt);
    }
  }, [selectedImage?.metadata?.sd_metadata?.prompt, setBothPrompts]);

  useHotkeys(
    'p',
    () => {
      if (selectedImage?.metadata?.sd_metadata?.prompt) {
        handleClickUsePrompt();
        toast({
          title: t('toast.promptSet'),
          status: 'success',
          duration: 2500,
          isClosable: true,
        });
      } else {
        toast({
          title: t('toast.promptNotSet'),
          description: t('toast.promptNotSetDesc'),
          status: 'error',
          duration: 2500,
          isClosable: true,
        });
      }
    },
    [selectedImage]
  );

  const handleClickUpscale = () => {
    // selectedImage && dispatch(runESRGAN(selectedImage));
  };

  useHotkeys(
    'Shift+U',
    () => {
      if (
        isESRGANAvailable &&
        !shouldDisableToolbarButtons &&
        isConnected &&
        !isProcessing &&
        upscalingLevel
      ) {
        handleClickUpscale();
      } else {
        toast({
          title: t('toast.upscalingFailed'),
          status: 'error',
          duration: 2500,
          isClosable: true,
        });
      }
    },
    [
      selectedImage,
      isESRGANAvailable,
      shouldDisableToolbarButtons,
      isConnected,
      isProcessing,
      upscalingLevel,
    ]
  );

  const handleClickFixFaces = () => {
    // selectedImage && dispatch(runFacetool(selectedImage));
  };

  useHotkeys(
    'Shift+R',
    () => {
      if (
        isGFPGANAvailable &&
        !shouldDisableToolbarButtons &&
        isConnected &&
        !isProcessing &&
        facetoolStrength
      ) {
        handleClickFixFaces();
      } else {
        toast({
          title: t('toast.faceRestoreFailed'),
          status: 'error',
          duration: 2500,
          isClosable: true,
        });
      }
    },
    [
      selectedImage,
      isGFPGANAvailable,
      shouldDisableToolbarButtons,
      isConnected,
      isProcessing,
      facetoolStrength,
    ]
  );

  const handleClickShowImageDetails = () =>
    dispatch(setShouldShowImageDetails(!shouldShowImageDetails));

  const handleSendToCanvas = () => {
    if (!selectedImage) return;
    if (isLightboxOpen) dispatch(setIsLightboxOpen(false));

    // dispatch(setInitialCanvasImage(selectedImage));
    dispatch(requestCanvasRescale());

    if (activeTabName !== 'unifiedCanvas') {
      dispatch(setActiveTab('unifiedCanvas'));
    }

    toast({
      title: t('toast.sentToUnifiedCanvas'),
      status: 'success',
      duration: 2500,
      isClosable: true,
    });
  };

  useHotkeys(
    'i',
    () => {
      if (selectedImage) {
        handleClickShowImageDetails();
      } else {
        toast({
          title: t('toast.metadataLoadFailed'),
          status: 'error',
          duration: 2500,
          isClosable: true,
        });
      }
    },
    [selectedImage, shouldShowImageDetails]
  );

  const handleLightBox = () => {
    dispatch(setIsLightboxOpen(!isLightboxOpen));
  };

  return (
    <Flex
      sx={{
        justifyContent: 'center',
        alignItems: 'center',
        columnGap: '0.5em',
      }}
      {...props}
    >
      <ButtonGroup isAttached={true}>
        <IAIPopover
          triggerComponent={
            <IAIIconButton
              aria-label={`${t('parameters.sendTo')}...`}
              icon={<FaShareAlt />}
            />
          }
        >
          <Flex
            sx={{
              flexDirection: 'column',
              rowGap: 2,
            }}
          >
            <IAIButton
              size="sm"
              onClick={handleClickUseAsInitialImage}
              leftIcon={<FaShare />}
            >
              {t('parameters.sendToImg2Img')}
            </IAIButton>
            <IAIButton
              size="sm"
              onClick={handleSendToCanvas}
              leftIcon={<FaShare />}
            >
              {t('parameters.sendToUnifiedCanvas')}
            </IAIButton>

            <IAIButton
              size="sm"
              onClick={handleCopyImage}
              leftIcon={<FaCopy />}
            >
              {t('parameters.copyImage')}
            </IAIButton>
            <IAIButton
              size="sm"
              onClick={handleCopyImageLink}
              leftIcon={<FaCopy />}
            >
              {t('parameters.copyImageToLink')}
            </IAIButton>

            <Link download={true} href={getUrl(selectedImage!.url)}>
              <IAIButton leftIcon={<FaDownload />} size="sm" w="100%">
                {t('parameters.downloadImage')}
              </IAIButton>
            </Link>
          </Flex>
        </IAIPopover>
        <IAIIconButton
          icon={shouldHidePreview ? <FaEyeSlash /> : <FaEye />}
          tooltip={
            !shouldHidePreview
              ? t('parameters.hidePreview')
              : t('parameters.showPreview')
          }
          aria-label={
            !shouldHidePreview
              ? t('parameters.hidePreview')
              : t('parameters.showPreview')
          }
          isChecked={shouldHidePreview}
          onClick={handlePreviewVisibility}
        />
        <IAIIconButton
          icon={<FaExpand />}
          tooltip={
            !isLightboxOpen
              ? `${t('parameters.openInViewer')} (Z)`
              : `${t('parameters.closeViewer')} (Z)`
          }
          aria-label={
            !isLightboxOpen
              ? `${t('parameters.openInViewer')} (Z)`
              : `${t('parameters.closeViewer')} (Z)`
          }
          isChecked={isLightboxOpen}
          onClick={handleLightBox}
        />
      </ButtonGroup>

      <ButtonGroup isAttached={true}>
        <IAIIconButton
          icon={<FaQuoteRight />}
          tooltip={`${t('parameters.usePrompt')} (P)`}
          aria-label={`${t('parameters.usePrompt')} (P)`}
          isDisabled={!selectedImage?.metadata?.sd_metadata?.prompt}
          onClick={handleClickUsePrompt}
        />

        <IAIIconButton
          icon={<FaSeedling />}
          tooltip={`${t('parameters.useSeed')} (S)`}
          aria-label={`${t('parameters.useSeed')} (S)`}
          isDisabled={!selectedImage?.metadata?.sd_metadata?.seed}
          onClick={handleClickUseSeed}
        />

        <IAIIconButton
          icon={<FaAsterisk />}
          tooltip={`${t('parameters.useAll')} (A)`}
          aria-label={`${t('parameters.useAll')} (A)`}
          isDisabled={
            !['txt2img', 'img2img'].includes(
              selectedImage?.metadata?.sd_metadata?.type
            )
          }
          onClick={handleClickUseAllParameters}
        />
      </ButtonGroup>

      <ButtonGroup isAttached={true}>
        <IAIPopover
          triggerComponent={
            <IAIIconButton
              icon={<FaGrinStars />}
              aria-label={t('parameters.restoreFaces')}
            />
          }
        >
          <Flex
            sx={{
              flexDirection: 'column',
              rowGap: 4,
            }}
          >
            <FaceRestoreSettings />
            <IAIButton
              isDisabled={
                !isGFPGANAvailable ||
                !selectedImage ||
                !(isConnected && !isProcessing) ||
                !facetoolStrength
              }
              onClick={handleClickFixFaces}
            >
              {t('parameters.restoreFaces')}
            </IAIButton>
          </Flex>
        </IAIPopover>

        <IAIPopover
          triggerComponent={
            <IAIIconButton
              icon={<FaExpandArrowsAlt />}
              aria-label={t('parameters.upscale')}
            />
          }
        >
          <Flex
            sx={{
              flexDirection: 'column',
              gap: 4,
            }}
          >
            <UpscaleSettings />
            <IAIButton
              isDisabled={
                !isESRGANAvailable ||
                !selectedImage ||
                !(isConnected && !isProcessing) ||
                !upscalingLevel
              }
              onClick={handleClickUpscale}
            >
              {t('parameters.upscaleImage')}
            </IAIButton>
          </Flex>
        </IAIPopover>
      </ButtonGroup>

      <ButtonGroup isAttached={true}>
        <IAIIconButton
          icon={<FaCode />}
          tooltip={`${t('parameters.info')} (I)`}
          aria-label={`${t('parameters.info')} (I)`}
          isChecked={shouldShowImageDetails}
          onClick={handleClickShowImageDetails}
        />
      </ButtonGroup>

      {/* <DeleteImageModal image={selectedImage}>
        <IAIIconButton
          icon={<FaTrash />}
          tooltip={`${t('parameters.deleteImage')} (Del)`}
          aria-label={`${t('parameters.deleteImage')} (Del)`}
          isDisabled={!selectedImage || !isConnected || isProcessing}
          colorScheme="error"
        />
      </DeleteImageModal> */}
    </Flex>
  );
};

export default CurrentImageButtons;<|MERGE_RESOLUTION|>--- conflicted
+++ resolved
@@ -101,11 +101,8 @@
       shouldShowImageDetails,
       activeTabName,
       isLightboxOpen,
-<<<<<<< HEAD
       selectedImage,
-=======
       shouldHidePreview,
->>>>>>> 63d10027
     };
   },
   {
@@ -135,11 +132,8 @@
     // currentImage,
     isLightboxOpen,
     activeTabName,
-<<<<<<< HEAD
     selectedImage,
-=======
     shouldHidePreview,
->>>>>>> 63d10027
   } = useAppSelector(currentImageButtonsSelector);
   const { getUrl, shouldTransformUrls } = useGetUrl();
 
