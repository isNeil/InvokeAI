<!DOCTYPE html>
<html lang="en">
  <head>
    <meta charset="UTF-8" />
    <meta name="viewport" content="width=device-width, initial-scale=1.0" />
    <title>InvokeAI - A Stable Diffusion Toolkit</title>
    <link rel="shortcut icon" type="icon" href="./assets/favicon-0d253ced.ico" />
    <style>
      html,
      body {
        padding: 0;
        margin: 0;
      }
    </style>
<<<<<<< HEAD
    <script type="module" crossorigin src="./assets/index-91eecded.js"></script>
=======
    <script type="module" crossorigin src="./assets/index-89941396.js"></script>
>>>>>>> be00a837
  </head>

  <body dir="ltr">
    <div id="root"></div>
    
  </body>
</html><|MERGE_RESOLUTION|>--- conflicted
+++ resolved
@@ -12,11 +12,7 @@
         margin: 0;
       }
     </style>
-<<<<<<< HEAD
-    <script type="module" crossorigin src="./assets/index-91eecded.js"></script>
-=======
     <script type="module" crossorigin src="./assets/index-89941396.js"></script>
->>>>>>> be00a837
   </head>
 
   <body dir="ltr">
