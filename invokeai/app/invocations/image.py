--- conflicted
+++ resolved
@@ -113,20 +113,11 @@
 
 
 @invocation(
-<<<<<<< HEAD
     "img_paste",
     title="Paste Image",
     tags=["image", "paste"],
     category="image",
     version="1.2.0",
-)
-class ImagePasteInvocation(BaseInvocation, WithMetadata):
-=======
-    invocation_type="img_pad_crop",
-    title="Center Pad or Crop Image",
-    category="image",
-    tags=["image", "pad", "crop"],
-    version="1.0.0",
 )
 class CenterPadCropInvocation(BaseInvocation):
     """Pad or crop an image's sides from the center by specified pixels. Positive values are outside of the image."""
@@ -176,9 +167,14 @@
         )
 
 
-@invocation("img_paste", title="Paste Image", tags=["image", "paste"], category="image", version="1.1.0")
-class ImagePasteInvocation(BaseInvocation, WithWorkflow, WithMetadata):
->>>>>>> a8ef4e5b
+@invocation(
+    invocation_type="img_pad_crop",
+    title="Center Pad or Crop Image",
+    category="image",
+    tags=["image", "pad", "crop"],
+    version="1.0.0",
+)
+class ImagePasteInvocation(BaseInvocation, WithMetadata):
     """Pastes an image into another image."""
 
     base_image: ImageField = InputField(description="The base image")
