# Copyright (c) 2022 Kyle Schouviller (https://github.com/kyle0654)

import time
from abc import ABC, abstractmethod
from queue import Queue
<<<<<<< HEAD
from typing import Union
import time
=======

from pydantic import BaseModel, Field
>>>>>>> 63d10027


class InvocationQueueItem(BaseModel):
    graph_execution_state_id: str = Field(description="The ID of the graph execution state")
    invocation_id: str = Field(description="The ID of the node being invoked")
    invoke_all: bool = Field(default=False)
    timestamp: float = Field(default_factory=time.time)


class InvocationQueueABC(ABC):
    """Abstract base class for all invocation queues"""

    @abstractmethod
    def get(self) -> InvocationQueueItem:
        pass

    @abstractmethod
    def put(self, item: Union[InvocationQueueItem, None]) -> None:
        pass

    @abstractmethod
    def cancel(self, graph_execution_state_id: str) -> None:
        pass

    @abstractmethod
    def is_canceled(self, graph_execution_state_id: str) -> bool:
        pass


class MemoryInvocationQueue(InvocationQueueABC):
    __queue: Queue
    __cancellations: dict[str, float]

    def __init__(self):
        self.__queue = Queue()
        self.__cancellations = dict()

    def get(self) -> InvocationQueueItem:
        item = self.__queue.get()

        while isinstance(item, InvocationQueueItem) \
            and item.graph_execution_state_id in self.__cancellations \
            and self.__cancellations[item.graph_execution_state_id] > item.timestamp:
            item = self.__queue.get()

        # Clear old items
        for graph_execution_state_id in list(self.__cancellations.keys()):
            if self.__cancellations[graph_execution_state_id] < item.timestamp:
                del self.__cancellations[graph_execution_state_id]

        return item

    def put(self, item: Union[InvocationQueueItem, None]) -> None:
        self.__queue.put(item)

    def cancel(self, graph_execution_state_id: str) -> None:
        if graph_execution_state_id not in self.__cancellations:
            self.__cancellations[graph_execution_state_id] = time.time()

    def is_canceled(self, graph_execution_state_id: str) -> bool:
        return graph_execution_state_id in self.__cancellations<|MERGE_RESOLUTION|>--- conflicted
+++ resolved
@@ -3,13 +3,8 @@
 import time
 from abc import ABC, abstractmethod
 from queue import Queue
-<<<<<<< HEAD
 from typing import Union
-import time
-=======
-
 from pydantic import BaseModel, Field
->>>>>>> 63d10027
 
 
 class InvocationQueueItem(BaseModel):
